"""
Module that regroups transformer that woudl be applied to ipynb files
before going through the templating machinery.

It exposes convenient classes to inherit from to access configurability
as well as decorator to simplify tasks.
"""

from __future__ import print_function

from IPython.config.configurable import Configurable
from IPython.utils.traitlets import Unicode, Bool, Dict, List

from converters.config import GlobalConfigurable

class ConfigurableTransformers(GlobalConfigurable):
    """ A configurable transformer

    Inherit from this class if you wish to have configurability for your
    transformer.

    Any configurable traitlets this class exposed will be configurable in profiles
    using c.SubClassName.atribute=value

    you can overwrite cell_transform to apply a transformation independently on each cell
    or __call__ if you prefer your own logic. See orresponding docstring for informations.


    """

    def __init__(self, config=None, **kw):
        super(ConfigurableTransformers, self).__init__(config=config, **kw)

    def __call__(self, nb, other):
        """transformation to apply on each notebook.

        received a handle to the current notebook as well as a dict of resources
        which structure depends on the transformer.

        You should return modified nb, other.

        If you wish to apply on each cell, you might want to overwrite cell_transform method.
        """
        try :
            for worksheet in nb.worksheets :
                for index, cell in enumerate(worksheet.cells):
                    worksheet.cells[index], other = self.cell_transform(cell, other, index)
            return nb, other
        except NotImplementedError:
            raise NotImplementedError('should be implemented by subclass')

    def cell_transform(self, cell, other, index):
        """
        Overwrite if you want to apply a transformation on each cell,

        receive the current cell, the resource dict and the index of current cell as parameter.

        You should return modified cell and resource dict.
        """
        raise NotImplementedError('should be implemented by subclass')
        return cell, other


class ActivatableTransformer(ConfigurableTransformers):
    """A simple ConfigurableTransformers that have an enabled flag

    Inherit from that if you just want to have a transformer which is
    no-op by default but can be activated in profiles with

    c.YourTransformerName.enabled = True
    """

    enabled = Bool(False, config=True)

    def __call__(self, nb, other):
        if not self.enabled :
            return nb, other
        else :
            return super(ActivatableTransformer, self).__call__(nb, other)


def cell_preprocessor(function):
    """ wrap a function to be executed on all cells of a notebook

    wrapped function  parameters :
        cell  : the cell
        other : external resources
        index : index of the cell
    """
    def wrappedfunc(nb, other):
        for worksheet in nb.worksheets :
            for index, cell in enumerate(worksheet.cells):
                worksheet.cells[index], other = function(cell, other, index)
        return nb, other
    return wrappedfunc


@cell_preprocessor
def haspyout_transformer(cell, other, count):
    """
    Add a haspyout flag to cell that have it

    Easier for templating, where you can't know in advance
    wether to write the out prompt

    """
    cell.type = cell.cell_type
    cell.haspyout = False
    for out in cell.get('outputs', []):
        if out.output_type == 'pyout':
            cell.haspyout = True
            break
    return cell, other

@cell_preprocessor
def coalesce_streams(cell, other, count):
    """merge consecutive sequences of stream output into single stream

    to prevent extra newlines inserted at flush calls

    TODO: handle \r deletion
    """
    outputs = cell.get('outputs', [])
    if not outputs:
        return cell, other
    new_outputs = []
    last = outputs[0]
    new_outputs = [last]
    for output in outputs[1:]:
        if (output.output_type == 'stream' and
            last.output_type == 'stream' and
            last.stream == output.stream
        ):
            last.text += output.text
        else:
            new_outputs.append(output)

    cell.outputs = new_outputs
    return cell, other

class ExtractFigureTransformer(ActivatableTransformer):


    extra_ext_map =  Dict({},
            config=True,
            help="""extra map to override extension based on type.
            Usefull for latex where svg will be converted to pdf before inclusion
            """
            )

    key_format_map =  Dict({},
            config=True,
            )

    figname_format_map =  Dict({},
            config=True,
            )


    #to do change this to .format {} syntax
    default_key_tpl = Unicode('_fig_{count:02d}.{ext}', config=True)

    def _get_ext(self, ext):
        if ext in self.extra_ext_map :
            return self.extra_ext_map[ext]
        return ext

    def _new_figure(self, data, fmt, count):
        """Create a new figure file in the given format.

        """
<<<<<<< HEAD
        tplf = self.figname_format_map.get(fmt, self.default_key_tpl)
        tplk = self.key_format_map.get(fmt, self.default_key_tpl)
=======
        tplf = self.figname_format_map.get(fmt,self.default_key_tpl)
        tplk = self.key_format_map.get(fmt,self.default_key_tpl)
>>>>>>> e9e859cd

        # option to pass the hash as data ?
        figname = tplf.format(count=count, ext=self._get_ext(fmt))
        key     = tplk.format(count=count, ext=self._get_ext(fmt))

        # Binary files are base64-encoded, SVG is already XML
        if fmt in ('png', 'jpg', 'pdf'):
            data = data.decode('base64')

        return figname, key, data


    def cell_transform(self, cell, other, count):
        if other.get('figures', None) is None :
            other['figures'] = {}
        for out in cell.get('outputs', []):
            for out_type in self.display_data_priority:
                if out.hasattr(out_type):
                    figname, key, data = self._new_figure(out[out_type], out_type, count)
                    out['key_'+out_type] = figname
                    other['figures'][key] = data
                    count = count+1
        return cell, other


class RevealHelpTransformer(ConfigurableTransformers):

    def __call__(self, nb, other):
        for worksheet in nb.worksheets :
            for i, cell in enumerate(worksheet.cells):
                cell.metadata.slide_type = cell.metadata.get('slideshow', {}).get('slide_type', None)
                if cell.metadata.slide_type is None:
                    cell.metadata.slide_type = '-'
                if cell.metadata.slide_type in ['slide']:
                    worksheet.cells[i - 1].metadata.slide_helper = 'slide_end'
                if cell.metadata.slide_type in ['subslide']:
                    worksheet.cells[i - 1].metadata.slide_helper = 'subslide_end'
        return nb, other


class CSSHtmlHeaderTransformer(ActivatableTransformer):

    def __call__(self, nb, resources):
        """Fetch and add css to the resource dict

        Fetch css from IPython adn Pygment to add at the beginning
        of the html files.

        Add this css in resources in the "inlining.css" key
        """
        resources['inlining'] = {}
        resources['inlining']['css'] = self.header
        return nb, resources

    header = []

    def __init__(self, config=None, **kw):
        super(CSSHtmlHeaderTransformer, self).__init__(config=config, **kw)
        if self.enabled :
            self.regen_header()

    def regen_header(self):
        ## lazy load asa this might not be use in many transformers
        import os
        from IPython.utils import path
        import io
        from pygments.formatters import HtmlFormatter
        header = []
        static = os.path.join(path.get_ipython_package_dir(),
            'frontend', 'html', 'notebook', 'static',
        )
        here = os.path.split(os.path.realpath(__file__))[0]
        css = os.path.join(static, 'css')
        for sheet in [
            # do we need jquery and prettify?
            # os.path.join(static, 'jquery', 'css', 'themes', 'base',
            # 'jquery-ui.min.css'),
            # os.path.join(static, 'prettify', 'prettify.css'),
            os.path.join(css, 'boilerplate.css'),
            os.path.join(css, 'fbm.css'),
            os.path.join(css, 'notebook.css'),
            os.path.join(css, 'renderedhtml.css'),
            os.path.join(css, 'style.min.css'),
            # our overrides:
            os.path.join(here, '..', 'css', 'static_html.css'),
        ]:
            try:
                with io.open(sheet, encoding='utf-8') as f:
                    s = f.read()
                    header.append(s)
            except IOError:
                # new version of ipython with style.min.css, pass
                pass

        pygments_css = HtmlFormatter().get_style_defs('.highlight')
        header.append(pygments_css)
        self.header = header
<|MERGE_RESOLUTION|>--- conflicted
+++ resolved
@@ -169,13 +169,8 @@
         """Create a new figure file in the given format.
 
         """
-<<<<<<< HEAD
         tplf = self.figname_format_map.get(fmt, self.default_key_tpl)
         tplk = self.key_format_map.get(fmt, self.default_key_tpl)
-=======
-        tplf = self.figname_format_map.get(fmt,self.default_key_tpl)
-        tplk = self.key_format_map.get(fmt,self.default_key_tpl)
->>>>>>> e9e859cd
 
         # option to pass the hash as data ?
         figname = tplf.format(count=count, ext=self._get_ext(fmt))
