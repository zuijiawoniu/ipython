#!/usr/bin/python
# -*- coding: iso-8859-15 -*-

import wx.aui

#used for about dialog
from wx.lib.wordwrap import wordwrap

<<<<<<< HEAD
from ipython_view import IPShellWidget
from ipython_history import *
=======
#used for ipython GUI objects
from IPython.gui.wx.ipython_view import WxIPythonViewPanel
from IPython.gui.wx.ipython_history import IPythonHistoryPanel
>>>>>>> 2bff973c

__version__ = 0.8
__author__  = "Laurent Dufrechou"
__email__   = "laurent.dufrechou _at_ gmail.com"
__license__ = "BSD"

#-----------------------------------------
# Creating one main frame for our 
# application with movables windows
#-----------------------------------------
class MyFrame(wx.Frame):
    """Creating one main frame for our 
    application with movables windows"""
    def __init__(self, parent=None, id=-1, title="WxIPython", 
                pos=wx.DefaultPosition,
                size=(800, 600), style=wx.DEFAULT_FRAME_STYLE):
        wx.Frame.__init__(self, parent, id, title, pos, size, style)
        self._mgr = wx.aui.AuiManager()
        
        # notify PyAUI which frame to use
        self._mgr.SetManagedWindow(self)
        
        #create differents panels and make them persistant 
        self.history_panel    = IPythonHistoryPanel(self)
        
        self.ipython_panel    = IPShellWidget(self,self.OnExitDlg,
                                                   background_color = "BLACK")
        
        #self.ipython_panel    = WxIPythonViewPanel(self,self.OnExitDlg,
        #                                           background_color = "WHITE")

        self.ipython_panel.setHistoryTrackerHook(self.history_panel.write)
        self.ipython_panel.setStatusTrackerHook(self.updateStatus)

        self.statusbar = self.createStatus()
        self.createMenu()
        
        ########################################################################
        ### add the panes to the manager
        # main panels
        self._mgr.AddPane(self.ipython_panel , wx.CENTER, "IPython Shell")
        self._mgr.AddPane(self.history_panel , wx.RIGHT,  "IPython history")
                
        # now we specify some panel characteristics
        self._mgr.GetPane(self.ipython_panel).CaptionVisible(True);
        self._mgr.GetPane(self.history_panel).CaptionVisible(True);
        self._mgr.GetPane(self.history_panel).MinSize((200,400));
        
        # tell the manager to "commit" all the changes just made
        self._mgr.Update()

        #global event handling
        self.Bind(wx.EVT_CLOSE, self.OnClose)
        self.Bind(wx.EVT_MENU,  self.OnClose,id=wx.ID_EXIT)
        self.Bind(wx.EVT_MENU,  self.OnShowIPythonPanel,id=wx.ID_HIGHEST+1)
        self.Bind(wx.EVT_MENU,  self.OnShowHistoryPanel,id=wx.ID_HIGHEST+2)
        self.Bind(wx.EVT_MENU,  self.OnShowAbout, id=wx.ID_HIGHEST+3)
        self.Bind(wx.EVT_MENU,  self.OnShowAllPanel,id=wx.ID_HIGHEST+6)

        warn_text = 'Hello from IPython and wxPython.\n'
        warn_text +='Please Note that this work is still EXPERIMENTAL\n'
        warn_text +='It does NOT emulate currently all the IPython functions.\n'
        
        dlg = wx.MessageDialog(self,
                               warn_text,
                               'Warning Box',
                               wx.OK | wx.ICON_INFORMATION
                               )
        dlg.ShowModal()
        dlg.Destroy()
     
    def createMenu(self):
        """local method used to create one menu bar"""
        
        mb = wx.MenuBar()

        file_menu = wx.Menu()
        file_menu.Append(wx.ID_EXIT, "Exit")
        
        view_menu = wx.Menu()
        view_menu.Append(wx.ID_HIGHEST+1, "Show IPython Panel")
        view_menu.Append(wx.ID_HIGHEST+2, "Show History Panel")
        view_menu.AppendSeparator()
        view_menu.Append(wx.ID_HIGHEST+6, "Show All")
        
        about_menu = wx.Menu()
        about_menu.Append(wx.ID_HIGHEST+3, "About")

        #view_menu.AppendSeparator()
        #options_menu = wx.Menu()
        #options_menu.AppendCheckItem(wx.ID_HIGHEST+7, "Allow Floating")
        #options_menu.AppendCheckItem(wx.ID_HIGHEST+8, "Transparent Hint")
        #options_menu.AppendCheckItem(wx.ID_HIGHEST+9, "Transparent Hint Fade-in")
        
        
        mb.Append(file_menu, "File")
        mb.Append(view_menu, "View")
        mb.Append(about_menu, "About")
        #mb.Append(options_menu, "Options")
        
        self.SetMenuBar(mb)

    def createStatus(self):
        statusbar = self.CreateStatusBar(2, wx.ST_SIZEGRIP)
        statusbar.SetStatusWidths([-2, -3])
        statusbar.SetStatusText("Ready", 0)
        statusbar.SetStatusText("WxIPython "+str(__version__), 1)
        return statusbar

    def updateStatus(self,text):
        states = {'IDLE':'Idle',
                  'DO_EXECUTE_LINE':'Send command',
                  'WAIT_END_OF_EXECUTION':'Running command',
                  'SHOW_DOC':'Showing doc',
                  'SHOW_PROMPT':'Showing prompt'}
        self.statusbar.SetStatusText(states[text], 0)
        
    def OnClose(self, event):
        """#event used to close program  """
        # deinitialize the frame manager
        self._mgr.UnInit()
        self.Destroy()        
        event.Skip()
    
    def OnExitDlg(self, event):
        dlg = wx.MessageDialog(self, 'Are you sure you want to quit WxIPython',
                                'WxIPython exit',
                                wx.ICON_QUESTION |
                                wx.YES_NO | wx.NO_DEFAULT
                                )
        if dlg.ShowModal() == wx.ID_YES:
            dlg.Destroy()
            self._mgr.UnInit()
            self.Destroy()
        dlg.Destroy()
      
    #event to display IPython pannel      
    def OnShowIPythonPanel(self,event):
        """ #event to display Boxpannel """
        self._mgr.GetPane(self.ipython_panel).Show(True)
        self._mgr.Update()  
    #event to display History pannel      
    def OnShowHistoryPanel(self,event):
        self._mgr.GetPane(self.history_panel).Show(True)
        self._mgr.Update()  
         
    def OnShowAllPanel(self,event):
        """#event to display all Pannels"""
        self._mgr.GetPane(self.ipython_panel).Show(True)
        self._mgr.GetPane(self.history_panel).Show(True)
        self._mgr.Update()

    def OnShowAbout(self, event):
        # First we create and fill the info object
        info = wx.AboutDialogInfo()
        info.Name = "WxIPython"
        info.Version = str(__version__)
        info.Copyright = "(C) 2007 Laurent Dufrechou"
        info.Description = wordwrap(
            "A Gui that embbed a multithreaded IPython Shell",
            350, wx.ClientDC(self))
        info.WebSite = ("http://ipython.scipy.org/", "IPython home page")
        info.Developers = [ "Laurent Dufrechou" ]
        licenseText="BSD License.\nAll rights reserved. This program and the accompanying materials are made available under the terms of the BSD which accompanies this distribution, and is available at http://www.opensource.org/licenses/bsd-license.php"
        info.License = wordwrap(licenseText, 500, wx.ClientDC(self))

        # Then we call wx.AboutBox giving it that info object
        wx.AboutBox(info) 
        
#-----------------------------------------
#Creating our application
#----------------------------------------- 
class MyApp(wx.PySimpleApp):
    """Creating our application"""
    def __init__(self):
        wx.PySimpleApp.__init__(self)
        
        self.frame = MyFrame()
        self.frame.Show()
        
#-----------------------------------------
#Main loop
#----------------------------------------- 
def main():
    app = MyApp()
    app.SetTopWindow(app.frame)
    app.MainLoop()

#if launched as main program run this
if __name__ == '__main__':
    main()<|MERGE_RESOLUTION|>--- conflicted
+++ resolved
@@ -6,14 +6,9 @@
 #used for about dialog
 from wx.lib.wordwrap import wordwrap
 
-<<<<<<< HEAD
-from ipython_view import IPShellWidget
-from ipython_history import *
-=======
 #used for ipython GUI objects
-from IPython.gui.wx.ipython_view import WxIPythonViewPanel
+from IPython.gui.wx.ipython_view import IPShellWidget 
 from IPython.gui.wx.ipython_history import IPythonHistoryPanel
->>>>>>> 2bff973c
 
 __version__ = 0.8
 __author__  = "Laurent Dufrechou"
