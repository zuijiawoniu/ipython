# encoding: utf-8
"""Tests for the IPython tab-completion machinery."""

# Copyright (c) IPython Development Team.
# Distributed under the terms of the Modified BSD License.

import os
import sys
import unittest

from contextlib import contextmanager

import nose.tools as nt

from traitlets.config.loader import Config
from IPython import get_ipython
from IPython.core import completer
from IPython.external.decorators import knownfailureif
from IPython.utils.tempdir import TemporaryDirectory, TemporaryWorkingDirectory
from IPython.utils.generics import complete_object
from IPython.utils.py3compat import string_types, unicode_type
from IPython.testing import decorators as dec

#-----------------------------------------------------------------------------
# Test functions
#-----------------------------------------------------------------------------

@contextmanager
def greedy_completion():
    ip = get_ipython()
    greedy_original = ip.Completer.greedy
    try:
        ip.Completer.greedy = True
        yield
    finally:
        ip.Completer.greedy = greedy_original

def test_protect_filename():
    pairs = [ ('abc','abc'),
              (' abc',r'\ abc'),
              ('a bc',r'a\ bc'),
              ('a  bc',r'a\ \ bc'),
              ('  bc',r'\ \ bc'),
              ]
    # On posix, we also protect parens and other special characters
    if sys.platform != 'win32':
        pairs.extend( [('a(bc',r'a\(bc'),
                       ('a)bc',r'a\)bc'),
                       ('a( )bc',r'a\(\ \)bc'),
                       ('a[1]bc', r'a\[1\]bc'),
                       ('a{1}bc', r'a\{1\}bc'),
                       ('a#bc', r'a\#bc'),
                       ('a?bc', r'a\?bc'),
                       ('a=bc', r'a\=bc'),
                       ('a\\bc', r'a\\bc'),
                       ('a|bc', r'a\|bc'),
                       ('a;bc', r'a\;bc'),
                       ('a:bc', r'a\:bc'),
                       ("a'bc", r"a\'bc"),
                       ('a*bc', r'a\*bc'),
                       ('a"bc', r'a\"bc'),
                       ('a^bc', r'a\^bc'),
                       ('a&bc', r'a\&bc'),
                       ] )
    # run the actual tests
    for s1, s2 in pairs:
        s1p = completer.protect_filename(s1)
        nt.assert_equal(s1p, s2)


def check_line_split(splitter, test_specs):
    for part1, part2, split in test_specs:
        cursor_pos = len(part1)
        line = part1+part2
        out = splitter.split_line(line, cursor_pos)
        nt.assert_equal(out, split)


def test_line_split():
    """Basic line splitter test with default specs."""
    sp = completer.CompletionSplitter()
    # The format of the test specs is: part1, part2, expected answer.  Parts 1
    # and 2 are joined into the 'line' sent to the splitter, as if the cursor
    # was at the end of part1.  So an empty part2 represents someone hitting
    # tab at the end of the line, the most common case.
    t = [('run some/scrip', '', 'some/scrip'),
         ('run scripts/er', 'ror.py foo', 'scripts/er'),
         ('echo $HOM', '', 'HOM'),
         ('print sys.pa', '', 'sys.pa'),
         ('print(sys.pa', '', 'sys.pa'),
         ("execfile('scripts/er", '', 'scripts/er'),
         ('a[x.', '', 'x.'),
         ('a[x.', 'y', 'x.'),
         ('cd "some_file/', '', 'some_file/'),
         ]
    check_line_split(sp, t)
    # Ensure splitting works OK with unicode by re-running the tests with
    # all inputs turned into unicode
    check_line_split(sp, [ map(unicode_type, p) for p in t] )


def test_custom_completion_error():
    """Test that errors from custom attribute completers are silenced."""
    ip = get_ipython()
    class A(object): pass
    ip.user_ns['a'] = A()
    
    @complete_object.when_type(A)
    def complete_A(a, existing_completions):
        raise TypeError("this should be silenced")
    
    ip.complete("a.")


def test_unicode_completions():
    ip = get_ipython()
    # Some strings that trigger different types of completion.  Check them both
    # in str and unicode forms
    s = ['ru', '%ru', 'cd /', 'floa', 'float(x)/']
    for t in s + list(map(unicode_type, s)):
        # We don't need to check exact completion values (they may change
        # depending on the state of the namespace, but at least no exceptions
        # should be thrown and the return value should be a pair of text, list
        # values.
        text, matches = ip.complete(t)
        nt.assert_true(isinstance(text, string_types))
        nt.assert_true(isinstance(matches, list))

@dec.onlyif(sys.version_info[0] >= 3, 'This test only applies in Py>=3')
def test_latex_completions():
    from IPython.core.latex_symbols import latex_symbols
    import random
    ip = get_ipython()
    # Test some random unicode symbols
    keys = random.sample(latex_symbols.keys(), 10)
    for k in keys:
        text, matches = ip.complete(k)
        nt.assert_equal(len(matches),1)
        nt.assert_equal(text, k)
        nt.assert_equal(matches[0], latex_symbols[k])
    # Test a more complex line
    text, matches = ip.complete(u'print(\\alpha')
    nt.assert_equals(text, u'\\alpha')
    nt.assert_equals(matches[0], latex_symbols['\\alpha'])
    # Test multiple matching latex symbols
    text, matches = ip.complete(u'\\al')
    nt.assert_in('\\alpha', matches)
    nt.assert_in('\\aleph', matches)




@dec.onlyif(sys.version_info[0] >= 3, 'This test only apply on python3')
def test_back_latex_completion():
    ip = get_ipython()

    # do not return more than 1 matches fro \beta, only the latex one.
    name, matches = ip.complete('\\β')
    nt.assert_equal(len(matches), 1)
    nt.assert_equal(matches[0], '\\beta')

@dec.onlyif(sys.version_info[0] >= 3, 'This test only apply on python3')
def test_back_unicode_completion():
    ip = get_ipython()
    
    name, matches = ip.complete('\\Ⅴ')
    nt.assert_equal(len(matches), 1)
    nt.assert_equal(matches[0], '\\ROMAN NUMERAL FIVE')


@dec.onlyif(sys.version_info[0] >= 3, 'This test only apply on python3')
def test_forward_unicode_completion():
    ip = get_ipython()
    
    name, matches = ip.complete('\\ROMAN NUMERAL FIVE')
    nt.assert_equal(len(matches), 1)
    nt.assert_equal(matches[0], 'Ⅴ')

@dec.onlyif(sys.version_info[0] >= 3, 'This test only apply on python3')
def test_no_ascii_back_completion():
    ip = get_ipython()
    with TemporaryWorkingDirectory():  # Avoid any filename completions
        # single ascii letter that don't have yet completions
        for letter in 'jJ' :
            name, matches = ip.complete('\\'+letter)
            nt.assert_equal(matches, [])




class CompletionSplitterTestCase(unittest.TestCase):
    def setUp(self):
        self.sp = completer.CompletionSplitter()

    def test_delim_setting(self):
        self.sp.delims = ' '
        nt.assert_equal(self.sp.delims, ' ')
        nt.assert_equal(self.sp._delim_expr, '[\ ]')

    def test_spaces(self):
        """Test with only spaces as split chars."""
        self.sp.delims = ' '
        t = [('foo', '', 'foo'),
             ('run foo', '', 'foo'),
             ('run foo', 'bar', 'foo'),
             ]
        check_line_split(self.sp, t)


def test_has_open_quotes1():
    for s in ["'", "'''", "'hi' '"]:
        nt.assert_equal(completer.has_open_quotes(s), "'")


def test_has_open_quotes2():
    for s in ['"', '"""', '"hi" "']:
        nt.assert_equal(completer.has_open_quotes(s), '"')


def test_has_open_quotes3():
    for s in ["''", "''' '''", "'hi' 'ipython'"]:
        nt.assert_false(completer.has_open_quotes(s))


def test_has_open_quotes4():
    for s in ['""', '""" """', '"hi" "ipython"']:
        nt.assert_false(completer.has_open_quotes(s))


@knownfailureif(sys.platform == 'win32', "abspath completions fail on Windows")
def test_abspath_file_completions():
    ip = get_ipython()
    with TemporaryDirectory() as tmpdir:
        prefix = os.path.join(tmpdir, 'foo')
        suffixes = ['1', '2']
        names = [prefix+s for s in suffixes]
        for n in names:
            open(n, 'w').close()

        # Check simple completion
        c = ip.complete(prefix)[1]
        nt.assert_equal(c, names)

        # Now check with a function call
        cmd = 'a = f("%s' % prefix
        c = ip.complete(prefix, cmd)[1]
        comp = [prefix+s for s in suffixes]
        nt.assert_equal(c, comp)


def test_local_file_completions():
    ip = get_ipython()
    with TemporaryWorkingDirectory():
        prefix = './foo'
        suffixes = ['1', '2']
        names = [prefix+s for s in suffixes]
        for n in names:
            open(n, 'w').close()

        # Check simple completion
        c = ip.complete(prefix)[1]
        nt.assert_equal(c, names)

        # Now check with a function call
        cmd = 'a = f("%s' % prefix
        c = ip.complete(prefix, cmd)[1]
        comp = set(prefix+s for s in suffixes)
        nt.assert_true(comp.issubset(set(c)))


def test_greedy_completions():
    ip = get_ipython()
    ip.ex('a=list(range(5))')
    _,c = ip.complete('.',line='a[0].')
    nt.assert_false('.real' in c,
                    "Shouldn't have completed on a[0]: %s"%c)
    with greedy_completion():
        def _(line, cursor_pos, expect, message):
            _,c = ip.complete('.', line=line, cursor_pos=cursor_pos)
            nt.assert_in(expect, c, message%c)

        yield _, 'a[0].', 5, '.real', "Should have completed on a[0].: %s"
        yield _, 'a[0].r', 6, '.real', "Should have completed on a[0].r: %s"
        
        if sys.version_info > (3,4):
            yield _, 'a[0].from_', 10, '.from_bytes', "Should have completed on a[0].from_: %s"
       

        def _2():
            # jedi bug, this will be empty, makeitfail for now, 
            # once jedi is fixed, switch to assert_in
            # https://github.com/davidhalter/jedi/issues/718
            _,c = ip.complete('.',line='a[0].from', cursor_pos=9)
            nt.assert_not_in('.from_bytes', c, "Should not have completed on a[0].from (jedi bug), if fails, update test to assert_in: %s"%c)
        yield _2



def test_omit__names():
    # also happens to test IPCompleter as a configurable
    ip = get_ipython()
    ip._hidden_attr = 1
    ip._x = {}
    c = ip.Completer
    ip.ex('ip=get_ipython()')
    cfg = Config()
    cfg.IPCompleter.omit__names = 0
    c.update_config(cfg)
    s,matches = c.complete('ip.')
    nt.assert_in('ip.__str__', matches)
    nt.assert_in('ip._hidden_attr', matches)
    cfg = Config()
    cfg.IPCompleter.omit__names = 1
    c.update_config(cfg)
    s,matches = c.complete('ip.')
    nt.assert_not_in('ip.__str__', matches)
    nt.assert_in('ip._hidden_attr', matches)
    cfg = Config()
    cfg.IPCompleter.omit__names = 2
    c.update_config(cfg)
    s,matches = c.complete('ip.')
    nt.assert_not_in('ip.__str__', matches)
    nt.assert_not_in('ip._hidden_attr', matches)
    s,matches = c.complete('ip._x.')
    nt.assert_in('ip._x.keys', matches)
    del ip._hidden_attr


def test_limit_to__all__False_ok():
    ip = get_ipython()
    c = ip.Completer
    ip.ex('class D: x=24')
    ip.ex('d=D()')
    cfg = Config()
    cfg.IPCompleter.limit_to__all__ = False
    c.update_config(cfg)
    s, matches = c.complete('d.')
    nt.assert_in('d.x', matches)


def test_get__all__entries_ok():
    class A(object):
        __all__ = ['x', 1]
    words = completer.get__all__entries(A())
    nt.assert_equal(words, ['x'])


def test_get__all__entries_no__all__ok():
    class A(object):
        pass
    words = completer.get__all__entries(A())
    nt.assert_equal(words, [])


def test_func_kw_completions():
    ip = get_ipython()
    c = ip.Completer
    ip.ex('def myfunc(a=1,b=2): return a+b')
    s, matches = c.complete(None, 'myfunc(1,b')
    nt.assert_in('b=', matches)
    # Simulate completing with cursor right after b (pos==10):
    s, matches = c.complete(None, 'myfunc(1,b)', 10)
    nt.assert_in('b=', matches)
    s, matches = c.complete(None, 'myfunc(a="escaped\\")string",b')
    nt.assert_in('b=', matches)
    #builtin function
    s, matches = c.complete(None, 'min(k, k')
    nt.assert_in('key=', matches)


def test_default_arguments_from_docstring():
    ip = get_ipython()
    c = ip.Completer
    kwd = c._default_arguments_from_docstring(
        'min(iterable[, key=func]) -> value')
    nt.assert_equal(kwd, ['key'])
    #with cython type etc
    kwd = c._default_arguments_from_docstring(
        'Minuit.migrad(self, int ncall=10000, resume=True, int nsplit=1)\n')
    nt.assert_equal(kwd, ['ncall', 'resume', 'nsplit'])
    #white spaces
    kwd = c._default_arguments_from_docstring(
        '\n Minuit.migrad(self, int ncall=10000, resume=True, int nsplit=1)\n')
    nt.assert_equal(kwd, ['ncall', 'resume', 'nsplit'])

def test_line_magics():
    ip = get_ipython()
    c = ip.Completer
    s, matches = c.complete(None, 'lsmag')
    nt.assert_in('%lsmagic', matches)
    s, matches = c.complete(None, '%lsmag')
    nt.assert_in('%lsmagic', matches)


def test_cell_magics():
    from IPython.core.magic import register_cell_magic

    @register_cell_magic
    def _foo_cellm(line, cell):
        pass
    
    ip = get_ipython()
    c = ip.Completer

    s, matches = c.complete(None, '_foo_ce')
    nt.assert_in('%%_foo_cellm', matches)
    s, matches = c.complete(None, '%%_foo_ce')
    nt.assert_in('%%_foo_cellm', matches)


def test_line_cell_magics():
    from IPython.core.magic import register_line_cell_magic

    @register_line_cell_magic
    def _bar_cellm(line, cell):
        pass
    
    ip = get_ipython()
    c = ip.Completer

    # The policy here is trickier, see comments in completion code.  The
    # returned values depend on whether the user passes %% or not explicitly,
    # and this will show a difference if the same name is both a line and cell
    # magic.
    s, matches = c.complete(None, '_bar_ce')
    nt.assert_in('%_bar_cellm', matches)
    nt.assert_in('%%_bar_cellm', matches)
    s, matches = c.complete(None, '%_bar_ce')
    nt.assert_in('%_bar_cellm', matches)
    nt.assert_in('%%_bar_cellm', matches)
    s, matches = c.complete(None, '%%_bar_ce')
    nt.assert_not_in('%_bar_cellm', matches)
    nt.assert_in('%%_bar_cellm', matches)


def test_magic_completion_order():

    ip = get_ipython()
    c = ip.Completer

    # Test ordering of magics and non-magics with the same name
    # We want the non-magic first

    # Before importing matplotlib, there should only be one option:

    text, matches = c.complete('mat')
    nt.assert_equal(matches, ["%matplotlib"])


    ip.run_cell("matplotlib = 1")  # introduce name into namespace

    # After the import, there should be two options, ordered like this:
    text, matches = c.complete('mat')
    nt.assert_equal(matches, ["matplotlib", "%matplotlib"])


    ip.run_cell("timeit = 1")  # define a user variable called 'timeit'

    # Order of user variable and line and cell magics with same name:
    text, matches = c.complete('timeit')
    nt.assert_equal(matches, ["timeit", "%timeit","%%timeit"])


def test_dict_key_completion_string():
    """Test dictionary key completion for string keys"""
    ip = get_ipython()
    complete = ip.Completer.complete

    ip.user_ns['d'] = {'abc': None}

    # check completion at different stages
    _, matches = complete(line_buffer="d[")
    nt.assert_in("'abc'", matches)
    nt.assert_not_in("'abc']", matches)

    _, matches = complete(line_buffer="d['")
    nt.assert_in("abc", matches)
    nt.assert_not_in("abc']", matches)

    _, matches = complete(line_buffer="d['a")
    nt.assert_in("abc", matches)
    nt.assert_not_in("abc']", matches)

    # check use of different quoting
    _, matches = complete(line_buffer="d[\"")
    nt.assert_in("abc", matches)
    nt.assert_not_in('abc\"]', matches)

    _, matches = complete(line_buffer="d[\"a")
    nt.assert_in("abc", matches)
    nt.assert_not_in('abc\"]', matches)

    # check sensitivity to following context
    _, matches = complete(line_buffer="d[]", cursor_pos=2)
    nt.assert_in("'abc'", matches)

    _, matches = complete(line_buffer="d['']", cursor_pos=3)
    nt.assert_in("abc", matches)
    nt.assert_not_in("abc'", matches)
    nt.assert_not_in("abc']", matches)

    # check multiple solutions are correctly returned and that noise is not
    ip.user_ns['d'] = {'abc': None, 'abd': None, 'bad': None, object(): None,
                       5: None}

    _, matches = complete(line_buffer="d['a")
    nt.assert_in("abc", matches)
    nt.assert_in("abd", matches)
    nt.assert_not_in("bad", matches)
    assert not any(m.endswith((']', '"', "'")) for m in matches), matches

    # check escaping and whitespace
    ip.user_ns['d'] = {'a\nb': None, 'a\'b': None, 'a"b': None, 'a word': None}
    _, matches = complete(line_buffer="d['a")
    nt.assert_in("a\\nb", matches)
    nt.assert_in("a\\'b", matches)
    nt.assert_in("a\"b", matches)
    nt.assert_in("a word", matches)
    assert not any(m.endswith((']', '"', "'")) for m in matches), matches

    # - can complete on non-initial word of the string
    _, matches = complete(line_buffer="d['a w")
    nt.assert_in("word", matches)

    # - understands quote escaping
    _, matches = complete(line_buffer="d['a\\'")
    nt.assert_in("b", matches)

    # - default quoting should work like repr
    _, matches = complete(line_buffer="d[")
    nt.assert_in("\"a'b\"", matches)

    # - when opening quote with ", possible to match with unescaped apostrophe
    _, matches = complete(line_buffer="d[\"a'")
    nt.assert_in("b", matches)

    # need to not split at delims that readline won't split at
    if '-' not in ip.Completer.splitter.delims:
        ip.user_ns['d'] = {'before-after': None}
        _, matches = complete(line_buffer="d['before-af")
        nt.assert_in('before-after', matches)

def test_dict_key_completion_contexts():
    """Test expression contexts in which dict key completion occurs"""
    ip = get_ipython()
    complete = ip.Completer.complete
    d = {'abc': None}
    ip.user_ns['d'] = d

    class C:
        data = d
    ip.user_ns['C'] = C
    ip.user_ns['get'] = lambda: d

    def assert_no_completion(**kwargs):
        _, matches = complete(**kwargs)
        nt.assert_not_in('abc', matches)
        nt.assert_not_in('abc\'', matches)
        nt.assert_not_in('abc\']', matches)
        nt.assert_not_in('\'abc\'', matches)
        nt.assert_not_in('\'abc\']', matches)

    def assert_completion(**kwargs):
        _, matches = complete(**kwargs)
        nt.assert_in("'abc'", matches)
        nt.assert_not_in("'abc']", matches)

    # no completion after string closed, even if reopened
    assert_no_completion(line_buffer="d['a'")
    assert_no_completion(line_buffer="d[\"a\"")
    assert_no_completion(line_buffer="d['a' + ")
    assert_no_completion(line_buffer="d['a' + '")

    # completion in non-trivial expressions
    assert_completion(line_buffer="+ d[")
    assert_completion(line_buffer="(d[")
    assert_completion(line_buffer="C.data[")

    # greedy flag
    def assert_completion(**kwargs):
        _, matches = complete(**kwargs)
        nt.assert_in("get()['abc']", matches)
    
    assert_no_completion(line_buffer="get()[")
    with greedy_completion():
        assert_completion(line_buffer="get()[")
        assert_completion(line_buffer="get()['")
        assert_completion(line_buffer="get()['a")
        assert_completion(line_buffer="get()['ab")
        assert_completion(line_buffer="get()['abc")



@dec.onlyif(sys.version_info[0] >= 3, 'This test only applies in Py>=3')
def test_dict_key_completion_bytes():
    """Test handling of bytes in dict key completion"""
    ip = get_ipython()
    complete = ip.Completer.complete

    ip.user_ns['d'] = {'abc': None, b'abd': None}

    _, matches = complete(line_buffer="d[")
    nt.assert_in("'abc'", matches)
    nt.assert_in("b'abd'", matches)

    if False:  # not currently implemented
        _, matches = complete(line_buffer="d[b")
        nt.assert_in("b'abd'", matches)
        nt.assert_not_in("b'abc'", matches)

        _, matches = complete(line_buffer="d[b'")
        nt.assert_in("abd", matches)
        nt.assert_not_in("abc", matches)

        _, matches = complete(line_buffer="d[B'")
        nt.assert_in("abd", matches)
        nt.assert_not_in("abc", matches)

        _, matches = complete(line_buffer="d['")
        nt.assert_in("abc", matches)
        nt.assert_not_in("abd", matches)


@dec.onlyif(sys.version_info[0] < 3, 'This test only applies in Py<3')
def test_dict_key_completion_unicode_py2():
    """Test handling of unicode in dict key completion"""
    ip = get_ipython()
    complete = ip.Completer.complete

    ip.user_ns['d'] = {u'abc': None,
                       u'a\u05d0b': None}

    _, matches = complete(line_buffer="d[")
    nt.assert_in("u'abc'", matches)
    nt.assert_in("u'a\\u05d0b'", matches)

    _, matches = complete(line_buffer="d['a")
    nt.assert_in("abc", matches)
    nt.assert_not_in("a\\u05d0b", matches)

    _, matches = complete(line_buffer="d[u'a")
    nt.assert_in("abc", matches)
    nt.assert_in("a\\u05d0b", matches)

    _, matches = complete(line_buffer="d[U'a")
    nt.assert_in("abc", matches)
    nt.assert_in("a\\u05d0b", matches)

    # query using escape
    _, matches = complete(line_buffer=u"d[u'a\\u05d0")
    nt.assert_in("u05d0b", matches)  # tokenized after \\

    # query using character
    _, matches = complete(line_buffer=u"d[u'a\u05d0")
    nt.assert_in(u"a\u05d0b", matches)
    
    with greedy_completion():
        _, matches = complete(line_buffer="d[")
        nt.assert_in("d[u'abc']", matches)
        nt.assert_in("d[u'a\\u05d0b']", matches)

        _, matches = complete(line_buffer="d['a")
        nt.assert_in("d['abc']", matches)
        nt.assert_not_in("d[u'a\\u05d0b']", matches)

        _, matches = complete(line_buffer="d[u'a")
        nt.assert_in("d[u'abc']", matches)
        nt.assert_in("d[u'a\\u05d0b']", matches)

        _, matches = complete(line_buffer="d[U'a")
        nt.assert_in("d[U'abc']", matches)
        nt.assert_in("d[U'a\\u05d0b']", matches)

        # query using escape
        _, matches = complete(line_buffer=u"d[u'a\\u05d0")
        nt.assert_in("d[u'a\\u05d0b']", matches)  # tokenized after \\

        # query using character
        _, matches = complete(line_buffer=u"d[u'a\u05d0")
        nt.assert_in(u"d[u'a\u05d0b']", matches)


@dec.onlyif(sys.version_info[0] >= 3, 'This test only applies in Py>=3')
def test_dict_key_completion_unicode_py3():
    """Test handling of unicode in dict key completion"""
    ip = get_ipython()
    complete = ip.Completer.complete

    ip.user_ns['d'] = {u'a\u05d0': None}

    # query using escape
    _, matches = complete(line_buffer="d['a\\u05d0")
    nt.assert_in("u05d0", matches)  # tokenized after \\

    # query using character
    _, matches = complete(line_buffer="d['a\u05d0")
    nt.assert_in(u"a\u05d0", matches)
    
    with greedy_completion():
        # query using escape
        _, matches = complete(line_buffer="d['a\\u05d0")
        nt.assert_in("d['a\\u05d0']", matches)  # tokenized after \\

        # query using character
        _, matches = complete(line_buffer="d['a\u05d0")
        nt.assert_in(u"d['a\u05d0']", matches)
        


@dec.skip_without('numpy')
def test_struct_array_key_completion():
    """Test dict key completion applies to numpy struct arrays"""
    import numpy
    ip = get_ipython()
    complete = ip.Completer.complete
    ip.user_ns['d'] = numpy.array([], dtype=[('hello', 'f'), ('world', 'f')])
    _, matches = complete(line_buffer="d['")
    nt.assert_in("hello", matches)
    nt.assert_in("world", matches)
    # complete on the numpy struct itself
    dt = numpy.dtype([('my_head', [('my_dt', '>u4'), ('my_df', '>u4')]),
                      ('my_data', '>f4', 5)])
    x = numpy.zeros(2, dtype=dt)
    ip.user_ns['d'] = x[1]
    _, matches = complete(line_buffer="d['")
    nt.assert_in("my_head", matches)
    nt.assert_in("my_data", matches)
    # complete on a nested level
    with greedy_completion():
        ip.user_ns['d'] = numpy.zeros(2, dtype=dt)
        _, matches = complete(line_buffer="d[1]['my_head']['")
        nt.assert_true(any(["my_dt" in m for m in matches]))
        nt.assert_true(any(["my_df" in m for m in matches]))


@dec.skip_without('pandas')
def test_dataframe_key_completion():
    """Test dict key completion applies to pandas DataFrames"""
    import pandas
    ip = get_ipython()
    complete = ip.Completer.complete
    ip.user_ns['d'] = pandas.DataFrame({'hello': [1], 'world': [2]})
    _, matches = complete(line_buffer="d['")
    nt.assert_in("hello", matches)
    nt.assert_in("world", matches)


def test_dict_key_completion_invalids():
    """Smoke test cases dict key completion can't handle"""
    ip = get_ipython()
    complete = ip.Completer.complete

    ip.user_ns['no_getitem'] = None
    ip.user_ns['no_keys'] = []
    ip.user_ns['cant_call_keys'] = dict
    ip.user_ns['empty'] = {}
    ip.user_ns['d'] = {'abc': 5}

    _, matches = complete(line_buffer="no_getitem['")
    _, matches = complete(line_buffer="no_keys['")
    _, matches = complete(line_buffer="cant_call_keys['")
    _, matches = complete(line_buffer="empty['")
    _, matches = complete(line_buffer="name_error['")
    _, matches = complete(line_buffer="d['\\")  # incomplete escape

class KeyCompletable(object):
    def __init__(self, things=()):
        self.things = things

    def _ipython_key_completions_(self):
        return list(self.things)

def test_object_key_completion():
    ip = get_ipython()
    ip.user_ns['key_completable'] = KeyCompletable(['qwerty', 'qwick'])

    _, matches = ip.Completer.complete(line_buffer="key_completable['qw")
    nt.assert_in('qwerty', matches)
    nt.assert_in('qwick', matches)


def test_aimport_module_completer():
    ip = get_ipython()
    _, matches = ip.complete('i', '%aimport i')
    nt.assert_in('io', matches)
    nt.assert_not_in('int', matches)

def test_nested_import_module_completer():
    ip = get_ipython()
    _, matches = ip.complete(None, 'import IPython.co', 17)
    nt.assert_in('IPython.core', matches)
    nt.assert_not_in('import IPython.core', matches)
<<<<<<< HEAD
=======
    nt.assert_not_in('IPython.display', matches)
>>>>>>> 4ec57c36

def test_import_module_completer():
    ip = get_ipython()
    _, matches = ip.complete('i', 'import i')
    nt.assert_in('io', matches)
    nt.assert_not_in('int', matches)

def test_from_module_completer():
    ip = get_ipython()
    _, matches = ip.complete('B', 'from io import B')
    nt.assert_in('BytesIO', matches)
    nt.assert_not_in('BaseException', matches)<|MERGE_RESOLUTION|>--- conflicted
+++ resolved
@@ -790,10 +790,7 @@
     _, matches = ip.complete(None, 'import IPython.co', 17)
     nt.assert_in('IPython.core', matches)
     nt.assert_not_in('import IPython.core', matches)
-<<<<<<< HEAD
-=======
     nt.assert_not_in('IPython.display', matches)
->>>>>>> 4ec57c36
 
 def test_import_module_completer():
     ip = get_ipython()
