--- conflicted
+++ resolved
@@ -1,8 +1,4 @@
-<<<<<<< HEAD
-"""IntWidget class.
-=======
 """Int class.  
->>>>>>> 470094a2
 
 Represents an unbounded int using a widget.
 """
@@ -18,24 +14,15 @@
 # Imports
 #-----------------------------------------------------------------------------
 from .widget import DOMWidget
-<<<<<<< HEAD
 from IPython.utils.traitlets import Unicode, CInt, Bool, Enum, Tuple
-=======
-from IPython.utils.traitlets import Unicode, CInt, Bool, Enum
 from IPython.utils.warn import DeprecatedClass
->>>>>>> 470094a2
 
 #-----------------------------------------------------------------------------
 # Classes
 #-----------------------------------------------------------------------------
-<<<<<<< HEAD
-class _IntWidget(DOMWidget):
-    value = CInt(0, help="Int value", sync=True)
-=======
 class _Int(DOMWidget):
     """Base class used to create widgets that represent an int."""
     value = CInt(0, help="Int value", sync=True) 
->>>>>>> 470094a2
     disabled = Bool(False, help="Enable or disable user changes", sync=True)
     description = Unicode(help="Description of the value this widget represents", sync=True)
 
@@ -71,17 +58,17 @@
 class IntSlider(_BoundedInt):
     """Slider widget that represents a int bounded by a minimum and maximum value."""
     _view_name = Unicode('IntSliderView', sync=True)
-    orientation = Enum([u'horizontal', u'vertical'], u'horizontal',
+    orientation = Enum([u'horizontal', u'vertical'], u'horizontal', 
         help="Vertical or horizontal.", sync=True)
     range = Bool(False, help="Display a range selector", sync=True)
     readout = Bool(True, help="Display the current value of the slider next to it.", sync=True)
 
 
-<<<<<<< HEAD
-class IntProgressWidget(_BoundedIntWidget):
+class IntProgress(_BoundedInt):
+    """Progress bar that represents a int bounded by a minimum and maximum value."""
     _view_name = Unicode('ProgressView', sync=True)
 
-class _IntRangeWidget(_IntWidget):
+class _IntRange(_Int):
     value = Tuple(CInt, CInt, default_value=(0, 1), help="Tuple of (lower, upper) bounds", sync=True)
     lower = CInt(0, help="Lower bound", sync=False)
     upper = CInt(1, help="Upper bound", sync=False)
@@ -110,14 +97,14 @@
         elif name == 'upper':
             self.value = (self.value[0], new)
 
-class _BoundedIntRangeWidget(_IntRangeWidget):
+class _BoundedIntRange(_IntRange):
     step = CInt(1, help="Minimum step that the value can take (ignored by some views)", sync=True)
     max = CInt(100, help="Max value", sync=True)
     min = CInt(0, help="Min value", sync=True)
 
     def __init__(self, *pargs, **kwargs):
         any_value_given = 'value' in kwargs or 'upper' in kwargs or 'lower' in kwargs
-        _IntRangeWidget.__init__(self, *pargs, **kwargs)
+        _IntRange.__init__(self, *pargs, **kwargs)
         
         # ensure a minimal amount of sanity
         if self.min > self.max:
@@ -174,21 +161,15 @@
             self.upper = high
             self.lower = low
 
-class IntRangeSliderWidget(_BoundedIntRangeWidget):
+class IntRangeSlider(_BoundedIntRange):
     _view_name = Unicode('IntSliderView', sync=True)
     orientation = Enum([u'horizontal', u'vertical'], u'horizontal',
         help="Vertical or horizontal.", sync=True)
     range = Bool(True, help="Display a range selector", sync=True)
     readout = Bool(True, help="Display the current value of the slider next to it.", sync=True)
-=======
-class IntProgress(_BoundedInt):
-    """Progress bar that represents a int bounded by a minimum and maximum value."""
-    _view_name = Unicode('ProgressView', sync=True)
-
 
 # Remove in IPython 4.0
 IntTextWidget = DeprecatedClass(IntText, 'IntTextWidget')
 BoundedIntTextWidget = DeprecatedClass(BoundedIntText, 'BoundedIntTextWidget')
 IntSliderWidget = DeprecatedClass(IntSlider, 'IntSliderWidget')
-IntProgressWidget = DeprecatedClass(IntProgress, 'IntProgressWidget')
->>>>>>> 470094a2
+IntProgressWidget = DeprecatedClass(IntProgress, 'IntProgressWidget')