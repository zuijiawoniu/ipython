--- conflicted
+++ resolved
@@ -34,10 +34,13 @@
 # Therefore, non-IPython modules can be added to extensions directory
 sys.path.append(os.path.join(os.path.dirname(__file__), "extensions"))
 
-from IPython.core import iplib
+#-----------------------------------------------------------------------------
+# Setup the top level names
+#-----------------------------------------------------------------------------
 
-<<<<<<< HEAD
-=======
+from IPython.core.iplib import InteractiveShell
+from IPython.core.error import TryNext
+
 from IPython.lib import (
     enable_wx, disable_wx,
     enable_gtk, disable_gtk,
@@ -48,7 +51,6 @@
     appstart_qt4, appstart_wx,
     appstart_gtk, appstart_tk
 )
->>>>>>> 582b3278
 
 # Release data
 __author__ = ''
