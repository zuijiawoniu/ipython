--- conflicted
+++ resolved
@@ -1,10 +1,6 @@
 """Various display related classes.
 
-<<<<<<< HEAD
-Authors : MinRK, gregcaporaso
-=======
-Authors : MinRK, dannystaple
->>>>>>> c161745c
+Authors : MinRK, gregcaporaso, dannystaple
 """
 import urllib
 
@@ -55,8 +51,7 @@
                 frameborder="0"
                 allowfullscreen
             ></iframe>
-<<<<<<< HEAD
-        """%(self.width, self.height, self.id)
+        """ % (self.width, self.height, self.id, params)
 
 class FileLink(object):
     """Class for embedding a local file link in an IPython session, based on path
@@ -262,7 +257,4 @@
         """
         result_lines = []
         walk(self.path, self.terminal_display_formatter, result_lines)
-        return '\n'.join(result_lines)
-=======
-        """ % (self.width, self.height, self.id, params)
->>>>>>> c161745c
+        return '\n'.join(result_lines)